--- conflicted
+++ resolved
@@ -4,11 +4,7 @@
 requirements = [
     "pandas", "scipy", "networkx", "geopandas", "shapely", "matplotlib",
     "gerrychain", "sortedcontainers", "gurobipy", "jsonlines", "opencv-python",
-<<<<<<< HEAD
-    "us", "imageio"
-=======
-    "us", "pydantic"
->>>>>>> 98a864a2
+    "imageio", "us", "pydantic" 
 ]
 
 setup(
