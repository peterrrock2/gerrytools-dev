--- conflicted
+++ resolved
@@ -35,16 +35,10 @@
 
 .. include:: ../docs/introduction.md
 &#34;&#34;&#34;
-<<<<<<< HEAD
-from .mapping import drawplan, drawgraph
-from .colors import districtr, redblue, flare, purples
-=======
 
-from evaltools.plotting.colors import districtr, flare, purples
 from .plotting import (
     drawplan, drawgraph, districtr, flare, purples, redbluecmap, PlotSpecification
 )
->>>>>>> 33f73f82
 from .geography import dissolve, dualgraph
 from .evaluation import (
     splits, pieces, deviations, contiguous, unassigned_units,
@@ -55,17 +49,7 @@
     calculate_dispersion, dispersion_updater_closure
 )
 from .utils import rename, JSON, objectify
-
-&#34;&#34;&#34;
-__all__ = [
-    &#34;districtr&#34;, &#34;redblue&#34;, &#34;drawplan&#34;, &#34;dualgraph&#34;, &#34;dissolve&#34;, &#34;flare&#34;,
-    &#34;drawgraph&#34;, &#34;Graph&#34;, &#34;Partition&#34;, &#34;splits&#34;, &#34;pieces&#34;, &#34;deviations&#34;,
-    &#34;ensemble_schema&#34;, &#34;assignment_schema&#34;, &#34;contiguous&#34;, &#34;unassigned_units&#34;,
-    &#34;unassigned_population&#34;, &#34;AssignmentCompressor&#34;,
-    &#34;minimize_dispersion&#34;, &#34;minimize_parity&#34;, &#34;minimize_dispersion_with_parity&#34;,
-    &#34;calculate_dispersion&#34;, &#34;dispersion_updater_closure&#34;, &#34;rename&#34;
-]
-&#34;&#34;&#34;</code></pre>
+from .data import acs5, cvap, census</code></pre>
 </details>
 </section>
 <section>
