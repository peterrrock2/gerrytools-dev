
"""

.. include:: ../docs/introduction.md
"""

from .plotting import (
    drawplan, drawgraph, districtr, flare, purples, redbluecmap, PlotSpecification
)
from .geometry import (
    dissolve, dualgraph, invert, unitmap, minimize_dispersion, minimize_parity,
    minimize_dispersion_with_parity, calculate_dispersion, dispersion_updater_closure
)
from .scores import (
    splits, pieces, deviations, contiguous, unassigned_units,
    unassigned_population
)
<<<<<<< HEAD
from .utilities import rename, JSONtoObject, objectify
from .data import acs5, cvap, census
=======
from .numbering import (
    minimize_dispersion, minimize_parity, minimize_dispersion_with_parity,
    calculate_dispersion, dispersion_updater_closure
)
from .utils import rename, JSON, jsonify

"""
__all__ = [
    "districtr", "redblue", "drawplan", "dualgraph", "dissolve", "flare",
    "drawgraph", "Graph", "Partition", "splits", "pieces", "deviations",
    "ensemble_schema", "assignment_schema", "contiguous", "unassigned_units",
    "unassigned_population", "AssignmentCompressor",
    "minimize_dispersion", "minimize_parity", "minimize_dispersion_with_parity",
    "calculate_dispersion", "dispersion_updater_closure", "rename"
]
"""
>>>>>>> 98a864a2
<|MERGE_RESOLUTION|>--- conflicted
+++ resolved
@@ -11,28 +11,10 @@
     dissolve, dualgraph, invert, unitmap, minimize_dispersion, minimize_parity,
     minimize_dispersion_with_parity, calculate_dispersion, dispersion_updater_closure
 )
-from .scores import (
+from .scoring import (
     splits, pieces, deviations, contiguous, unassigned_units,
     unassigned_population
 )
-<<<<<<< HEAD
 from .utilities import rename, JSONtoObject, objectify
 from .data import acs5, cvap, census
-=======
-from .numbering import (
-    minimize_dispersion, minimize_parity, minimize_dispersion_with_parity,
-    calculate_dispersion, dispersion_updater_closure
-)
 from .utils import rename, JSON, jsonify
-
-"""
-__all__ = [
-    "districtr", "redblue", "drawplan", "dualgraph", "dissolve", "flare",
-    "drawgraph", "Graph", "Partition", "splits", "pieces", "deviations",
-    "ensemble_schema", "assignment_schema", "contiguous", "unassigned_units",
-    "unassigned_population", "AssignmentCompressor",
-    "minimize_dispersion", "minimize_parity", "minimize_dispersion_with_parity",
-    "calculate_dispersion", "dispersion_updater_closure", "rename"
-]
-"""
->>>>>>> 98a864a2
