--- conflicted
+++ resolved
@@ -40,16 +40,10 @@
 
     # Reset the mapping's index, zip, and return.
     mapping = mapping.reset_index()
-<<<<<<< HEAD
-    mapping.columns = ["from", "to"]
-    
-    return dict(zip(mapping["from"], mapping["to"]))
-=======
     l, r = "l", "r"
     mapping.columns = [l, r]
     
     return dict(zip(mapping[l], mapping[r]))
->>>>>>> 3ea3f7a1
 
 
 def invert(unitmap: Dict[A, B]) -> Dict[B, List[A]]:
